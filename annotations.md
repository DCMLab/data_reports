---
jupytext:
  formats: md:myst,ipynb
  text_representation:
    extension: .md
    format_name: myst
    format_version: 0.13
    jupytext_version: 1.15.2
kernelspec:
  display_name: revamp
  language: python
  name: revamp
---

# Annotations

```{code-cell} ipython3
---
mystnb:
  code_prompt_hide: Hide imports
  code_prompt_show: Show imports
tags: [hide-cell]
---
%load_ext autoreload
%autoreload 2
import os
from fractions import Fraction

from dimcat.steps import groupers
from git import Repo
import dimcat as dc
import ms3
import pandas as pd
import plotly.express as px

from utils import STD_LAYOUT, CORPUS_COLOR_SCALE, TYPE_COLORS, color_background, corpus_mean_composition_years, get_corpus_display_name, value_count_df, get_repo_name, print_heading, resolve_dir
```

<<<<<<< HEAD
```{code-cell} ipython3
=======
```{code-cell}
>>>>>>> c7cfd38c
from utils import DEFAULT_OUTPUT_FORMAT, OUTPUT_FOLDER
from dimcat.plotting import write_image
RESULTS_PATH = os.path.abspath(os.path.join(OUTPUT_FOLDER, "annotations"))
os.makedirs(RESULTS_PATH, exist_ok=True)
def make_output_path(filename):
    return os.path.join(RESULTS_PATH, f"{filename}{DEFAULT_OUTPUT_FORMAT}")
def save_figure_as(fig, filename, directory=RESULTS_PATH, **kwargs):
    write_image(fig, filename, directory, **kwargs)
```

```{code-cell} ipython3
:tags: [hide-input]

<<<<<<< HEAD
package_path = resolve_dir("~/distant_listening_corpus/couperin_concerts/couperin_concerts.datapackage.json")
=======
package_path = resolve_dir("~/distant_listening_corpus/distant_listening_corpus.datapackage.json")
>>>>>>> c7cfd38c
repo = Repo(os.path.dirname(package_path))
print_heading("Data and software versions")
print(f"Data repo '{get_repo_name(repo)}' @ {repo.commit().hexsha[:7]}")
print(f"dimcat version {dc.__version__}")
print(f"ms3 version {ms3.__version__}")
D = dc.Dataset.from_package(package_path)
D
```

<<<<<<< HEAD
```{code-cell} ipython3
=======
```{code-cell}
>>>>>>> c7cfd38c
all_metadata = D.get_metadata()
assert len(all_metadata) > 0, "No pieces selected for analysis."
mean_composition_years = corpus_mean_composition_years(all_metadata)
chronological_order = mean_composition_years.index.to_list()
corpus_colors = dict(zip(chronological_order, CORPUS_COLOR_SCALE))
corpus_names = {corp: get_corpus_display_name(corp) for corp in chronological_order}
chronological_corpus_names = list(corpus_names.values())
corpus_name_colors = {corpus_names[corp]: color for corp, color in corpus_colors.items()}
```

## DCML harmony labels

```{code-cell} ipython3
:tags: [hide-input]

all_annotations = D.get_feature("DcmlAnnotations")
is_annotated_mask = all_metadata.label_count > 0
is_annotated_index = all_metadata.index[is_annotated_mask]
annotated_notes = D.get_feature("notes").subselect(is_annotated_index)
print(f"The annotated pieces have {len(annotated_notes)} notes.")
<<<<<<< HEAD
```

```{code-cell} ipython3
all_chords = D.get_feature("harmonylabels")
all_chords.subselect([("couperin_concerts", "c03n06_musette_1")])
```

## Harmony labels
### Unigrams
For computing unigram statistics, the tokens need to be grouped by their occurrence within a major or a minor key because this changes their meaning. To that aim, the annotated corpus needs to be sliced into contiguous localkey segments which are then grouped into a major (`is_minor=False`) and a minor group.

```{code-cell} ipython3
root_durations = all_chords[all_chords.root.between(-5,6)].groupby(['root', 'chord_type']).duration_qb.sum()
# sort by stacked bar length:
#root_durations = root_durations.sort_values(key=lambda S: S.index.get_level_values(0).map(S.groupby(level=0).sum()), ascending=False)
bar_data = root_durations.reset_index()
bar_data.root = bar_data.root.map(ms3.fifths2iv)
fig = px.bar(
  bar_data,
  x='root',
  y='duration_qb',
  color='chord_type',
  title="Distribution of chord types over chord roots",
  labels=dict(root="Chord root expressed as interval above the local (or secondary) tonic",
              duration_qb="duration in quarter notes",
              chord_type="chord type",
             ),

)
fig.update_layout(**STD_LAYOUT)
save_figure_as(fig, 'chord_type_distribution_over_scale_degrees_absolute_stacked_bars')
fig.show()
```

```{code-cell} ipython3
relative_roots = all_chords[['numeral', 'duration_qb', 'relativeroot', 'localkey_is_minor', 'chord_type']].copy()
relative_roots['relativeroot_resolved'] = ms3.transform(relative_roots, ms3.resolve_relative_keys, ['relativeroot', 'localkey_is_minor'])
has_rel = relative_roots.relativeroot_resolved.notna()
relative_roots.loc[has_rel, 'localkey_is_minor'] = relative_roots.loc[has_rel, 'relativeroot_resolved'].str.islower()
relative_roots['root'] = ms3.transform(relative_roots, ms3.roman_numeral2fifths, ['numeral', 'localkey_is_minor'])
chord_type_frequency = all_chords.chord_type.value_counts()
replace_rare = ms3.map_dict({t: 'other' for t in chord_type_frequency[chord_type_frequency < 500].index})
relative_roots['type_reduced'] = relative_roots.chord_type.map(replace_rare)
#is_special = relative_roots.chord_type.isin(('It', 'Ger', 'Fr'))
#relative_roots.loc[is_special, 'root'] = -4
```

```{code-cell} ipython3
root_durations = relative_roots.groupby(['root', 'type_reduced']).duration_qb.sum().sort_values(ascending=False)
bar_data = root_durations.reset_index()
bar_data.root = bar_data.root.map(ms3.fifths2iv)
root_order = bar_data.groupby('root').duration_qb.sum().sort_values(ascending=False).index.to_list()
fig = px.bar(bar_data, x='root', y='duration_qb', color='type_reduced', barmode='group', log_y=True,
             color_discrete_map=TYPE_COLORS,
             category_orders=dict(root=root_order,
                                  type_reduced=relative_roots.type_reduced.value_counts().index.to_list(),
                                 ),
            labels=dict(root="intervallic difference between chord root to the local or secondary tonic",
                        duration_qb="duration in quarter notes",
                        type_reduced="chord type",
                       ),
             width=1000,
             height=400,
            )
fig.update_layout(**STD_LAYOUT,
                  legend=dict(
                      orientation='h',
                      xanchor="right",
                      x=1,
                      y=1,
                  )
                 )
save_figure_as(fig, 'chord_type_distribution_over_scale_degrees_absolute_grouped_bars')
fig.show()
```

```{code-cell} ipython3
print(f"Reduced to {len(set(bar_data.iloc[:,:2].itertuples(index=False, name=None)))} types. Paper cites the sum of types in major and types in minor (see below), treating them as distinct.")
```

```{code-cell} ipython3
dim_or_aug = bar_data[bar_data.root.str.startswith("a") | bar_data.root.str.startswith("d")].duration_qb.sum()
complete = bar_data.duration_qb.sum()
print(f"On diminished or augmented scale degrees: {dim_or_aug} / {complete} = {dim_or_aug / complete}")
```

```{code-cell} ipython3
all_chords.formatted_column
```

```{code-cell} ipython3
chords_by_mode = groupers.ModeGrouper().process(all_chords)
chords_by_mode.get_default_analysis()
```

+++ {"jp-MarkdownHeadingCollapsed": true}

#### Whole dataset

```{code-cell} ipython3
unigram_proportions = chords_by_mode.get_default_analysis()
unigram_proportions
```

```{code-cell} ipython3
unigram_proportions.get(as_pandas=True)
```

```{code-cell} ipython3
k = 20
modes = {True: 'MINOR', False: 'MAJOR'}
for (is_minor,), ugs in unigram_proportions.iter():
    print(f"TOP {k} {modes[is_minor]} UNIGRAMS\n{ugs.shape[0]} types, {ugs.sum()} tokens")
    print(ugs.head(k).to_string())
```

```{code-cell} ipython3
ugs_dict = {modes[is_minor].lower(): (ugs/ugs.sum() * 100).round(2).rename('%').reset_index() for (is_minor,), ugs in unigram_proportions.iter()}
ugs_df = pd.concat(ugs_dict, axis=1)
ugs_df.columns = ['_'.join(map(str, col)) for col in ugs_df.columns]
ugs_df.index = (ugs_df.index + 1).rename('k')
print(ugs_df.iloc[:50].to_markdown())
```

#### Per corpus

```{code-cell} ipython3
corpus_wise_unigrams = dc.Pipeline([dc.CorpusGrouper(), dc.ChordSymbolUnigrams(once_per_group=True)]).process(mode_slices)
```

```{code-cell} ipython3
corpus_wise_unigrams.get()
```

```{code-cell} ipython3
for (is_minor, corpus_name), ugs in corpus_wise_unigrams.iter():
    print(f"{corpus_name} {modes[is_minor]} unigrams ({ugs.shape[0]} types, {ugs.sum()} tokens)")
    print(ugs.head(5).to_string())
```

```{code-cell} ipython3
types_shared_between_corpora = {}
for (is_minor, corpus_name), ugs in corpus_wise_unigrams.iter():
    if is_minor in types_shared_between_corpora:
        types_shared_between_corpora[is_minor] = types_shared_between_corpora[is_minor].intersection(ugs.index)
    else:
        types_shared_between_corpora[is_minor] = set(ugs.index)
types_shared_between_corpora = {k: sorted(v, key=lambda x: unigram_proportions.get()[(k, x)], reverse=True) for k, v in types_shared_between_corpora.items()}
n_types = {k: len(v) for k, v in types_shared_between_corpora.items()}
print(f"Chords which occur in all corpora, sorted by descending global frequency:\n{types_shared_between_corpora}\nCounts: {n_types}")
```

#### Per piece

```{code-cell} ipython3
piece_wise_unigrams = dc.Pipeline([dc.PieceGrouper(), dc.ChordSymbolUnigrams(once_per_group=True)]).process(mode_slices)
```

```{code-cell} ipython3
piece_wise_unigrams.get()
```

```{code-cell} ipython3
types_shared_between_pieces = {}
for (is_minor, corpus_name), ugs in piece_wise_unigrams.iter():
    if is_minor in types_shared_between_pieces:
        types_shared_between_pieces[is_minor] = types_shared_between_pieces[is_minor].intersection(ugs.index)
    else:
        types_shared_between_pieces[is_minor] = set(ugs.index)
print(types_shared_between_pieces)
```

### Bigrams

+++

#### Tone profiles for all major and minor local keys

```{code-cell} ipython3
notes_by_keys = keys_segmented.get_facet("notes")
notes_by_keys
```

```{code-cell} ipython3
keys = keys[[col for col in keys.columns if col not in notes_by_keys]]
notes_joined_with_keys = notes_by_keys.join(keys, on=keys.index.names)
notes_by_keys_transposed = ms3.transpose_notes_to_localkey(notes_joined_with_keys)
mode_tpcs = notes_by_keys_transposed.reset_index(drop=True).groupby(['localkey_is_minor', 'tpc']).duration_qb.sum().reset_index(-1).sort_values('tpc').reset_index()
mode_tpcs['sd'] = ms3.fifths2sd(mode_tpcs.tpc)
mode_tpcs['duration_pct'] = mode_tpcs.groupby('localkey_is_minor', group_keys=False).duration_qb.apply(lambda S: S / S.sum())
mode_tpcs['mode'] = mode_tpcs.localkey_is_minor.map({False: 'major', True: 'minor'})
```

```{code-cell} ipython3
#mode_tpcs = mode_tpcs[mode_tpcs['duration_pct'] > 0.001]
#sd_order = ['b1', '1', '#1', 'b2', '2', '#2', 'b3', '3', 'b4', '4', '#4', '##4', 'b5', '5', '#5', 'b6','6', '#6', 'b7', '7']
legend=dict(
    yanchor="top",
    y=0.99,
    xanchor="right",
    x=0.99
)
fig = px.bar(mode_tpcs,
    x='tpc',
    y='duration_pct',
    title="Scale degree distribution over major and minor segments",
    color='mode',
    barmode='group',
    labels=dict(
        duration_pct='normalized duration',
        tpc="Notes transposed to the local key, as major-scale degrees",
        ),
    #log_y=True,
    #category_orders=dict(sd=sd_order)
    )
fig.update_layout(**STD_LAYOUT, legend=legend)
fig.update_xaxes(
    tickmode='array',
    tickvals=mode_tpcs.tpc,
    ticktext=mode_tpcs.sd
)
save_figure_as(fig, 'scale_degree_distributions_maj_min_normalized_bars', height=600)
fig.show()
```

#### Whole dataset

```{code-cell} ipython3
bigrams = dc.ChordSymbolBigrams(once_per_group=True).process(mode_slices)
```

```{code-cell} ipython3
bigrams.get()
```

```{code-cell} ipython3
modes = {True: 'MINOR', False: 'MAJOR'}
for (is_minor,), ugs in bigrams.iter():
    print(f"{modes[is_minor]} BIGRAMS\n{ugs.shape[0]} transition types, {ugs.sum()} tokens")
    print(ugs.head(20).to_string())
```

#### Per corpus

```{code-cell} ipython3
corpus_wise_bigrams = dc.Pipeline([dc.CorpusGrouper(), dc.ChordSymbolBigrams(once_per_group=True)]).process(mode_slices)
```

```{code-cell} ipython3
corpus_wise_bigrams.get()
```

```{code-cell} ipython3
for (is_minor, corpus_name), ugs in corpus_wise_bigrams.iter():
    print(f"{corpus_name} {modes[is_minor]} bigrams ({ugs.shape[0]} transition types, {ugs.sum()} tokens)")
    print(ugs.head(5).to_string())
```

```{code-cell} ipython3
normalized_corpus_unigrams = {group: (100 * ugs / ugs.sum()).round(1).rename("frequency") for group, ugs in corpus_wise_unigrams.iter()}
```

```{code-cell} ipython3
transitions_from_shared_types = {
    False: {},
    True: {}
}
for (is_minor, corpus_name), bgs in corpus_wise_bigrams.iter():
    transitions_normalized_per_from = bgs.groupby(level="from", group_keys=False).apply(lambda S: (100 * S / S.sum()).round(1))
    most_frequent_transition_per_from = transitions_normalized_per_from.rename('fraction').reset_index(level=1).groupby(level=0).nth(0)
    most_frequent_transition_per_shared = most_frequent_transition_per_from.loc[types_shared_between_corpora[is_minor]]
    unigram_frequency_of_shared = normalized_corpus_unigrams[(is_minor, corpus_name)].loc[types_shared_between_corpora[is_minor]]
    combined = pd.concat([unigram_frequency_of_shared, most_frequent_transition_per_shared], axis=1)
    transitions_from_shared_types[is_minor][corpus_name] = combined
```

```{code-cell} ipython3
pd.concat(transitions_from_shared_types[False].values(), keys=transitions_from_shared_types[False].keys(), axis=1)
```

```{code-cell} ipython3
pd.concat(transitions_from_shared_types[True].values(), keys=transitions_from_shared_types[False].keys(), axis=1)
```

#### Per piece

```{code-cell} ipython3
piece_wise_bigrams = dc.Pipeline([dc.PieceGrouper(), dc.ChordSymbolBigrams(once_per_group=True)]).process(mode_slices)
```

```{code-cell} ipython3
piece_wise_bigrams.get()
```

+++ {"jp-MarkdownHeadingCollapsed": true}

## Phrases
### Presence of phrase annotation symbols per dataset:

```{code-cell} ipython3
all_annotations.groupby(["corpus"]).phraseend.value_counts()
```

```{code-cell} ipython3
all_annotations.subselect([("couperin_concerts", "c03n06_musette_1")])
```

### Presence of legacy phrase endings

```{code-cell} ipython3
legacy = all_annotations[all_annotations.phraseend == r'\\']
legacy.groupby(level=0).size()
```

### A table with the extents of all annotated phrases
**Relevant columns:**
* `quarterbeats`: start position for each phrase
* `duration_qb`: duration of each phrase, measured in quarter notes
* `phrase_slice`: time interval of each annotated phrases (for segmenting chord progressions and notes)

```{code-cell} ipython3
phrase_segmented = dc.PhraseSlicer().process(D)
phrases = phrase_segmented.get_slice_info()
print(f"Overall number of phrases is {len(phrases.index)}")
phrases.head(10).style.apply(color_background, subset=["quarterbeats", "duration_qb"])
```

### A table with the chord sequences of all annotated phrases

```{code-cell} ipython3
phrase_segments = phrase_segmented.get_facet('expanded')
phrase_segments
```

```{code-cell} ipython3
:tags: [hide-input]

phrase2timesigs = phrase_segments.groupby(level=[0,1,2]).timesig.unique()
n_timesignatures_per_phrase = phrase2timesigs.map(len)
uniform_timesigs = phrase2timesigs[n_timesignatures_per_phrase == 1].map(lambda l: l[0])
more_than_one = n_timesignatures_per_phrase > 1
print(f"Filtered out the {more_than_one.sum()} phrases incorporating more than one time signature.")
n_timesigs = n_timesignatures_per_phrase.value_counts()
display(n_timesigs.reset_index().rename(columns=dict(index='#time signatures', timesig='#phrases')))
uniform_timesig_phrases = phrases.loc[uniform_timesigs.index]
timesig_in_quarterbeats = uniform_timesigs.map(Fraction) * 4
exact_measure_lengths = uniform_timesig_phrases.duration_qb / timesig_in_quarterbeats
uniform_timesigs = pd.concat([exact_measure_lengths.rename('duration_measures'), uniform_timesig_phrases], axis=1)
fig = px.histogram(uniform_timesigs, x='duration_measures', log_y=True,
                   labels=dict(duration_measures='phrase length bin in number of measures'),
                   color_discrete_sequence=CORPUS_COLOR_SCALE,
                  )
fig.update_traces(xbins=dict( # bins used for histogram
        #start=0.0,
        #end=100.0,
        size=1
    ))
fig.update_layout(**STD_LAYOUT)
fig.update_xaxes(dtick=4)
save_figure_as(fig, 'phrase_lengths_in_measures_histogram')
fig.show()
```

### Local keys per phrase

```{code-cell} ipython3
local_keys_per_phrase = phrase_segments.groupby(level=[0,1,2]).localkey.unique().map(tuple)
n_local_keys_per_phrase = local_keys_per_phrase.map(len)
phrases_with_keys = pd.concat([n_local_keys_per_phrase.rename('n_local_keys'),
                               local_keys_per_phrase.rename('local_keys'),
                               phrases], axis=1)
phrases_with_keys.head(10).style.apply(color_background, subset=['n_local_keys', 'local_keys'])
```

#### Number of unique local keys per phrase

```{code-cell} ipython3
count_n_keys = phrases_with_keys.n_local_keys.value_counts().rename("#phrases").to_frame()
count_n_keys.index.rename("unique keys", inplace=True)
count_n_keys
```

#### The most frequent keys for non-modulating phrases

```{code-cell} ipython3
unique_key_selector = phrases_with_keys.n_local_keys == 1
phrases_with_unique_key = phrases_with_keys[unique_key_selector].copy()
phrases_with_unique_key.local_keys = phrases_with_unique_key.local_keys.map(lambda t: t[0])
value_count_df(phrases_with_unique_key.local_keys, counts_column="#phrases")
```

#### Most frequent modulations within one phrase

```{code-cell} ipython3
two_keys_selector = phrases_with_keys.n_local_keys > 1
phrases_with_unique_key = phrases_with_keys[two_keys_selector].copy()
value_count_df(phrases_with_unique_key.local_keys, "modulations")
```

## Key areas

```{code-cell} ipython3
from ms3 import roman_numeral2fifths, transform, resolve_all_relative_numerals, replace_boolean_mode_by_strings
keys_segmented = dc.LocalKeySlicer().process(D)
keys = keys_segmented.get_slice_info()
print(f"Overall number of key segments is {len(keys.index)}")
keys["localkey_fifths"] = transform(keys, roman_numeral2fifths, ['localkey', 'globalkey_is_minor'])
keys.head(5).style.apply(color_background, subset="localkey")
```

### Durational distribution of local keys

All durations given in quarter notes

```{code-cell} ipython3
key_durations = keys.groupby(['globalkey_is_minor', 'localkey']).duration_qb.sum().sort_values(ascending=False)
print(f"{len(key_durations)} keys overall including hierarchical such as 'III/v'.")
```

```{code-cell} ipython3
keys_resolved = resolve_all_relative_numerals(keys)
key_resolved_durations = keys_resolved.groupby(['globalkey_is_minor', 'localkey']).duration_qb.sum().sort_values(ascending=False)
print(f"{len(key_resolved_durations)} keys overall after resolving hierarchical ones.")
key_resolved_durations
```

#### Distribution of local keys for piece in major and in minor

`globalkey_mode=minor` => Piece is in Minor

```{code-cell} ipython3
pie_data = replace_boolean_mode_by_strings(key_resolved_durations.reset_index())
fig = px.pie(
  pie_data,
  title="Distribution of local keys for major vs. minor pieces",
  names='localkey',
  values='duration_qb',
  facet_col='globalkey_mode',
  labels=dict(globalkey_mode="Mode of global key")
)
fig.update_layout(**STD_LAYOUT)
fig.update_traces(
  textposition='inside',
  textinfo='percent+label',
)
fig.update_legends(
  orientation='h',
)
save_figure_as(fig, 'localkey_distributions_major_minor_pies', height=700, width=900)
fig.show()
```

#### Distribution of intervals between localkey tonic and global tonic

```{code-cell} ipython3
localkey_fifths_durations = keys.groupby(['localkey_fifths', 'localkey_is_minor']).duration_qb.sum()
bar_data = replace_boolean_mode_by_strings(localkey_fifths_durations.reset_index())
bar_data.localkey_fifths = bar_data.localkey_fifths.map(ms3.fifths2iv)
fig = px.bar(bar_data, x='localkey_fifths', y='duration_qb', color='localkey_mode', log_y=True, barmode='group',
             labels=dict(localkey_fifths='Roots of local keys as intervallic distance from the global tonic',
                   duration_qb='total duration in quarter notes',
                   localkey_mode='mode'
                  ),
             color_discrete_sequence=CORPUS_COLOR_SCALE,
             )
fig.update_layout(**STD_LAYOUT)
save_figure_as(fig, 'scale_degree_distributions_maj_min_absolute_bars')
fig.show()
```

### Ratio between major and minor key segments by aggregated durations
#### Overall

```{code-cell} ipython3
=======
```

```{code-cell}
all_chords = D.get_feature("harmonylabels")
all_chords.subselect([("couperin_concerts", "c03n06_musette_1")])
```

## Harmony labels
### Unigrams
For computing unigram statistics, the tokens need to be grouped by their occurrence within a major or a minor key because this changes their meaning. To that aim, the annotated corpus needs to be sliced into contiguous localkey segments which are then grouped into a major (`is_minor=False`) and a minor group.

```{code-cell}
root_durations = all_chords[all_chords.root.between(-5,6)].groupby(['root', 'chord_type']).duration_qb.sum()
# sort by stacked bar length:
#root_durations = root_durations.sort_values(key=lambda S: S.index.get_level_values(0).map(S.groupby(level=0).sum()), ascending=False)
bar_data = root_durations.reset_index()
bar_data.root = bar_data.root.map(ms3.fifths2iv)
fig = px.bar(
  bar_data,
  x='root',
  y='duration_qb',
  color='chord_type',
  title="Distribution of chord types over chord roots",
  labels=dict(root="Chord root expressed as interval above the local (or secondary) tonic",
              duration_qb="duration in quarter notes",
              chord_type="chord type",
             ),

)
fig.update_layout(**STD_LAYOUT)
save_figure_as(fig, 'chord_type_distribution_over_scale_degrees_absolute_stacked_bars')
fig.show()
```

```{code-cell}
relative_roots = all_chords[['numeral', 'duration_qb', 'relativeroot', 'localkey_is_minor', 'chord_type']].copy()
relative_roots['relativeroot_resolved'] = ms3.transform(relative_roots, ms3.resolve_relative_keys, ['relativeroot', 'localkey_is_minor'])
has_rel = relative_roots.relativeroot_resolved.notna()
relative_roots.loc[has_rel, 'localkey_is_minor'] = relative_roots.loc[has_rel, 'relativeroot_resolved'].str.islower()
relative_roots['root'] = ms3.transform(relative_roots, ms3.roman_numeral2fifths, ['numeral', 'localkey_is_minor'])
chord_type_frequency = all_chords.chord_type.value_counts()
replace_rare = ms3.map_dict({t: 'other' for t in chord_type_frequency[chord_type_frequency < 500].index})
relative_roots['type_reduced'] = relative_roots.chord_type.map(replace_rare)
#is_special = relative_roots.chord_type.isin(('It', 'Ger', 'Fr'))
#relative_roots.loc[is_special, 'root'] = -4
```

```{code-cell}
root_durations = relative_roots.groupby(['root', 'type_reduced']).duration_qb.sum().sort_values(ascending=False)
bar_data = root_durations.reset_index()
bar_data.root = bar_data.root.map(ms3.fifths2iv)
root_order = bar_data.groupby('root').duration_qb.sum().sort_values(ascending=False).index.to_list()
fig = px.bar(bar_data, x='root', y='duration_qb', color='type_reduced', barmode='group', log_y=True,
             color_discrete_map=TYPE_COLORS,
             category_orders=dict(root=root_order,
                                  type_reduced=relative_roots.type_reduced.value_counts().index.to_list(),
                                 ),
            labels=dict(root="intervallic difference between chord root to the local or secondary tonic",
                        duration_qb="duration in quarter notes",
                        type_reduced="chord type",
                       ),
             width=1000,
             height=400,
            )
fig.update_layout(**STD_LAYOUT,
                  legend=dict(
                      orientation='h',
                      xanchor="right",
                      x=1,
                      y=1,
                  )
                 )
save_figure_as(fig, 'chord_type_distribution_over_scale_degrees_absolute_grouped_bars')
fig.show()
```

```{code-cell}
print(f"Reduced to {len(set(bar_data.iloc[:,:2].itertuples(index=False, name=None)))} types. Paper cites the sum of types in major and types in minor (see below), treating them as distinct.")
```

```{code-cell}
dim_or_aug = bar_data[bar_data.root.str.startswith("a") | bar_data.root.str.startswith("d")].duration_qb.sum()
complete = bar_data.duration_qb.sum()
print(f"On diminished or augmented scale degrees: {dim_or_aug} / {complete} = {dim_or_aug / complete}")
```

```{code-cell}
all_chords.formatted_column
```

```{code-cell}
chords_by_mode = groupers.ModeGrouper().process(all_chords)
chords_by_mode.get_default_analysis()
```

+++ {"jp-MarkdownHeadingCollapsed": true}

#### Whole dataset

```{code-cell}
unigram_proportions = chords_by_mode.get_default_analysis()
unigram_proportions
```

```{code-cell}
unigram_proportions.get(as_pandas=True)
```

```{code-cell}
k = 20
modes = {True: 'MINOR', False: 'MAJOR'}
for (is_minor,), ugs in unigram_proportions.iter():
    print(f"TOP {k} {modes[is_minor]} UNIGRAMS\n{ugs.shape[0]} types, {ugs.sum()} tokens")
    print(ugs.head(k).to_string())
```

```{code-cell}
ugs_dict = {modes[is_minor].lower(): (ugs/ugs.sum() * 100).round(2).rename('%').reset_index() for (is_minor,), ugs in unigram_proportions.iter()}
ugs_df = pd.concat(ugs_dict, axis=1)
ugs_df.columns = ['_'.join(map(str, col)) for col in ugs_df.columns]
ugs_df.index = (ugs_df.index + 1).rename('k')
print(ugs_df.iloc[:50].to_markdown())
```

#### Per corpus

```{code-cell}
corpus_wise_unigrams = dc.Pipeline([dc.CorpusGrouper(), dc.ChordSymbolUnigrams(once_per_group=True)]).process(mode_slices)
```

```{code-cell}
corpus_wise_unigrams.get()
```

```{code-cell}
for (is_minor, corpus_name), ugs in corpus_wise_unigrams.iter():
    print(f"{corpus_name} {modes[is_minor]} unigrams ({ugs.shape[0]} types, {ugs.sum()} tokens)")
    print(ugs.head(5).to_string())
```

```{code-cell}
types_shared_between_corpora = {}
for (is_minor, corpus_name), ugs in corpus_wise_unigrams.iter():
    if is_minor in types_shared_between_corpora:
        types_shared_between_corpora[is_minor] = types_shared_between_corpora[is_minor].intersection(ugs.index)
    else:
        types_shared_between_corpora[is_minor] = set(ugs.index)
types_shared_between_corpora = {k: sorted(v, key=lambda x: unigram_proportions.get()[(k, x)], reverse=True) for k, v in types_shared_between_corpora.items()}
n_types = {k: len(v) for k, v in types_shared_between_corpora.items()}
print(f"Chords which occur in all corpora, sorted by descending global frequency:\n{types_shared_between_corpora}\nCounts: {n_types}")
```

#### Per piece

```{code-cell}
piece_wise_unigrams = dc.Pipeline([dc.PieceGrouper(), dc.ChordSymbolUnigrams(once_per_group=True)]).process(mode_slices)
```

```{code-cell}
piece_wise_unigrams.get()
```

```{code-cell}
types_shared_between_pieces = {}
for (is_minor, corpus_name), ugs in piece_wise_unigrams.iter():
    if is_minor in types_shared_between_pieces:
        types_shared_between_pieces[is_minor] = types_shared_between_pieces[is_minor].intersection(ugs.index)
    else:
        types_shared_between_pieces[is_minor] = set(ugs.index)
print(types_shared_between_pieces)
```

### Bigrams

+++

#### Tone profiles for all major and minor local keys

```{code-cell}
notes_by_keys = keys_segmented.get_facet("notes")
notes_by_keys
```

```{code-cell}
keys = keys[[col for col in keys.columns if col not in notes_by_keys]]
notes_joined_with_keys = notes_by_keys.join(keys, on=keys.index.names)
notes_by_keys_transposed = ms3.transpose_notes_to_localkey(notes_joined_with_keys)
mode_tpcs = notes_by_keys_transposed.reset_index(drop=True).groupby(['localkey_is_minor', 'tpc']).duration_qb.sum().reset_index(-1).sort_values('tpc').reset_index()
mode_tpcs['sd'] = ms3.fifths2sd(mode_tpcs.tpc)
mode_tpcs['duration_pct'] = mode_tpcs.groupby('localkey_is_minor', group_keys=False).duration_qb.apply(lambda S: S / S.sum())
mode_tpcs['mode'] = mode_tpcs.localkey_is_minor.map({False: 'major', True: 'minor'})
```

```{code-cell}
#mode_tpcs = mode_tpcs[mode_tpcs['duration_pct'] > 0.001]
#sd_order = ['b1', '1', '#1', 'b2', '2', '#2', 'b3', '3', 'b4', '4', '#4', '##4', 'b5', '5', '#5', 'b6','6', '#6', 'b7', '7']
legend=dict(
    yanchor="top",
    y=0.99,
    xanchor="right",
    x=0.99
)
fig = px.bar(mode_tpcs,
    x='tpc',
    y='duration_pct',
    title="Scale degree distribution over major and minor segments",
    color='mode',
    barmode='group',
    labels=dict(
        duration_pct='normalized duration',
        tpc="Notes transposed to the local key, as major-scale degrees",
        ),
    #log_y=True,
    #category_orders=dict(sd=sd_order)
    )
fig.update_layout(**STD_LAYOUT, legend=legend)
fig.update_xaxes(
    tickmode='array',
    tickvals=mode_tpcs.tpc,
    ticktext=mode_tpcs.sd
)
save_figure_as(fig, 'scale_degree_distributions_maj_min_normalized_bars', height=600)
fig.show()
```

#### Whole dataset

```{code-cell}
bigrams = dc.ChordSymbolBigrams(once_per_group=True).process(mode_slices)
```

```{code-cell}
bigrams.get()
```

```{code-cell}
modes = {True: 'MINOR', False: 'MAJOR'}
for (is_minor,), ugs in bigrams.iter():
    print(f"{modes[is_minor]} BIGRAMS\n{ugs.shape[0]} transition types, {ugs.sum()} tokens")
    print(ugs.head(20).to_string())
```

#### Per corpus

```{code-cell}
corpus_wise_bigrams = dc.Pipeline([dc.CorpusGrouper(), dc.ChordSymbolBigrams(once_per_group=True)]).process(mode_slices)
```

```{code-cell}
corpus_wise_bigrams.get()
```

```{code-cell}
for (is_minor, corpus_name), ugs in corpus_wise_bigrams.iter():
    print(f"{corpus_name} {modes[is_minor]} bigrams ({ugs.shape[0]} transition types, {ugs.sum()} tokens)")
    print(ugs.head(5).to_string())
```

```{code-cell}
normalized_corpus_unigrams = {group: (100 * ugs / ugs.sum()).round(1).rename("frequency") for group, ugs in corpus_wise_unigrams.iter()}
```

```{code-cell}
transitions_from_shared_types = {
    False: {},
    True: {}
}
for (is_minor, corpus_name), bgs in corpus_wise_bigrams.iter():
    transitions_normalized_per_from = bgs.groupby(level="from", group_keys=False).apply(lambda S: (100 * S / S.sum()).round(1))
    most_frequent_transition_per_from = transitions_normalized_per_from.rename('fraction').reset_index(level=1).groupby(level=0).nth(0)
    most_frequent_transition_per_shared = most_frequent_transition_per_from.loc[types_shared_between_corpora[is_minor]]
    unigram_frequency_of_shared = normalized_corpus_unigrams[(is_minor, corpus_name)].loc[types_shared_between_corpora[is_minor]]
    combined = pd.concat([unigram_frequency_of_shared, most_frequent_transition_per_shared], axis=1)
    transitions_from_shared_types[is_minor][corpus_name] = combined
```

```{code-cell}
pd.concat(transitions_from_shared_types[False].values(), keys=transitions_from_shared_types[False].keys(), axis=1)
```

```{code-cell}
pd.concat(transitions_from_shared_types[True].values(), keys=transitions_from_shared_types[False].keys(), axis=1)
```

#### Per piece

```{code-cell}
piece_wise_bigrams = dc.Pipeline([dc.PieceGrouper(), dc.ChordSymbolBigrams(once_per_group=True)]).process(mode_slices)
```

```{code-cell}
piece_wise_bigrams.get()
```

+++ {"jp-MarkdownHeadingCollapsed": true}

## Phrases
### Presence of phrase annotation symbols per dataset:

```{code-cell}
all_annotations.groupby(["corpus"]).phraseend.value_counts()
```

```{code-cell}
all_annotations.subselect([("couperin_concerts", "c03n06_musette_1")])
```

### Presence of legacy phrase endings

```{code-cell}
legacy = all_annotations[all_annotations.phraseend == r'\\']
legacy.groupby(level=0).size()
```

### A table with the extents of all annotated phrases
**Relevant columns:**
* `quarterbeats`: start position for each phrase
* `duration_qb`: duration of each phrase, measured in quarter notes
* `phrase_slice`: time interval of each annotated phrases (for segmenting chord progressions and notes)

```{code-cell}
phrase_segmented = dc.PhraseSlicer().process(D)
phrases = phrase_segmented.get_slice_info()
print(f"Overall number of phrases is {len(phrases.index)}")
phrases.head(10).style.apply(color_background, subset=["quarterbeats", "duration_qb"])
```

### A table with the chord sequences of all annotated phrases

```{code-cell}
phrase_segments = phrase_segmented.get_facet('expanded')
phrase_segments
```

```{code-cell}
:tags: [hide-input]

phrase2timesigs = phrase_segments.groupby(level=[0,1,2]).timesig.unique()
n_timesignatures_per_phrase = phrase2timesigs.map(len)
uniform_timesigs = phrase2timesigs[n_timesignatures_per_phrase == 1].map(lambda l: l[0])
more_than_one = n_timesignatures_per_phrase > 1
print(f"Filtered out the {more_than_one.sum()} phrases incorporating more than one time signature.")
n_timesigs = n_timesignatures_per_phrase.value_counts()
display(n_timesigs.reset_index().rename(columns=dict(index='#time signatures', timesig='#phrases')))
uniform_timesig_phrases = phrases.loc[uniform_timesigs.index]
timesig_in_quarterbeats = uniform_timesigs.map(Fraction) * 4
exact_measure_lengths = uniform_timesig_phrases.duration_qb / timesig_in_quarterbeats
uniform_timesigs = pd.concat([exact_measure_lengths.rename('duration_measures'), uniform_timesig_phrases], axis=1)
fig = px.histogram(uniform_timesigs, x='duration_measures', log_y=True,
                   labels=dict(duration_measures='phrase length bin in number of measures'),
                   color_discrete_sequence=CORPUS_COLOR_SCALE,
                  )
fig.update_traces(xbins=dict( # bins used for histogram
        #start=0.0,
        #end=100.0,
        size=1
    ))
fig.update_layout(**STD_LAYOUT)
fig.update_xaxes(dtick=4)
save_figure_as(fig, 'phrase_lengths_in_measures_histogram')
fig.show()
```

### Local keys per phrase

```{code-cell}
local_keys_per_phrase = phrase_segments.groupby(level=[0,1,2]).localkey.unique().map(tuple)
n_local_keys_per_phrase = local_keys_per_phrase.map(len)
phrases_with_keys = pd.concat([n_local_keys_per_phrase.rename('n_local_keys'),
                               local_keys_per_phrase.rename('local_keys'),
                               phrases], axis=1)
phrases_with_keys.head(10).style.apply(color_background, subset=['n_local_keys', 'local_keys'])
```

#### Number of unique local keys per phrase

```{code-cell}
count_n_keys = phrases_with_keys.n_local_keys.value_counts().rename("#phrases").to_frame()
count_n_keys.index.rename("unique keys", inplace=True)
count_n_keys
```

#### The most frequent keys for non-modulating phrases

```{code-cell}
unique_key_selector = phrases_with_keys.n_local_keys == 1
phrases_with_unique_key = phrases_with_keys[unique_key_selector].copy()
phrases_with_unique_key.local_keys = phrases_with_unique_key.local_keys.map(lambda t: t[0])
value_count_df(phrases_with_unique_key.local_keys, counts_column="#phrases")
```

#### Most frequent modulations within one phrase

```{code-cell}
two_keys_selector = phrases_with_keys.n_local_keys > 1
phrases_with_unique_key = phrases_with_keys[two_keys_selector].copy()
value_count_df(phrases_with_unique_key.local_keys, "modulations")
```

## Key areas

```{code-cell}
from ms3 import roman_numeral2fifths, transform, resolve_all_relative_numerals, replace_boolean_mode_by_strings
keys_segmented = dc.LocalKeySlicer().process(D)
keys = keys_segmented.get_slice_info()
print(f"Overall number of key segments is {len(keys.index)}")
keys["localkey_fifths"] = transform(keys, roman_numeral2fifths, ['localkey', 'globalkey_is_minor'])
keys.head(5).style.apply(color_background, subset="localkey")
```

### Durational distribution of local keys

All durations given in quarter notes

```{code-cell}
key_durations = keys.groupby(['globalkey_is_minor', 'localkey']).duration_qb.sum().sort_values(ascending=False)
print(f"{len(key_durations)} keys overall including hierarchical such as 'III/v'.")
```

```{code-cell}
keys_resolved = resolve_all_relative_numerals(keys)
key_resolved_durations = keys_resolved.groupby(['globalkey_is_minor', 'localkey']).duration_qb.sum().sort_values(ascending=False)
print(f"{len(key_resolved_durations)} keys overall after resolving hierarchical ones.")
key_resolved_durations
```

#### Distribution of local keys for piece in major and in minor

`globalkey_mode=minor` => Piece is in Minor

```{code-cell}
pie_data = replace_boolean_mode_by_strings(key_resolved_durations.reset_index())
fig = px.pie(
  pie_data,
  title="Distribution of local keys for major vs. minor pieces",
  names='localkey',
  values='duration_qb',
  facet_col='globalkey_mode',
  labels=dict(globalkey_mode="Mode of global key")
)
fig.update_layout(**STD_LAYOUT)
fig.update_traces(
  textposition='inside',
  textinfo='percent+label',
)
fig.update_legends(
  orientation='h',
)
save_figure_as(fig, 'localkey_distributions_major_minor_pies', height=700, width=900)
fig.show()
```

#### Distribution of intervals between localkey tonic and global tonic

```{code-cell}
localkey_fifths_durations = keys.groupby(['localkey_fifths', 'localkey_is_minor']).duration_qb.sum()
bar_data = replace_boolean_mode_by_strings(localkey_fifths_durations.reset_index())
bar_data.localkey_fifths = bar_data.localkey_fifths.map(ms3.fifths2iv)
fig = px.bar(bar_data, x='localkey_fifths', y='duration_qb', color='localkey_mode', log_y=True, barmode='group',
             labels=dict(localkey_fifths='Roots of local keys as intervallic distance from the global tonic',
                   duration_qb='total duration in quarter notes',
                   localkey_mode='mode'
                  ),
             color_discrete_sequence=CORPUS_COLOR_SCALE,
             )
fig.update_layout(**STD_LAYOUT)
save_figure_as(fig, 'scale_degree_distributions_maj_min_absolute_bars')
fig.show()
```

### Ratio between major and minor key segments by aggregated durations
#### Overall

```{code-cell}
>>>>>>> c7cfd38c
keys.duration_qb = pd.to_numeric(keys.duration_qb)
maj_min_ratio = keys.groupby("localkey_is_minor").duration_qb.sum().to_frame()
maj_min_ratio['fraction'] = (100.0 * maj_min_ratio.duration_qb / maj_min_ratio.duration_qb.sum()).round(1)
maj_min_ratio
```

#### By dataset

<<<<<<< HEAD
```{code-cell} ipython3
=======
```{code-cell}
>>>>>>> c7cfd38c
segment_duration_per_corpus = keys.groupby(["corpus", "localkey_is_minor"]).duration_qb.sum().round(2)
norm_segment_duration_per_corpus = 100 * segment_duration_per_corpus / segment_duration_per_corpus.groupby(level="corpus").sum()
maj_min_ratio_per_corpus = pd.concat([segment_duration_per_corpus,
                                      norm_segment_duration_per_corpus.rename('fraction').round(1).astype(str)+" %"],
                                     axis=1)
maj_min_ratio_per_corpus['corpus_name'] = maj_min_ratio_per_corpus.index.get_level_values('corpus').map(corpus_names)
maj_min_ratio_per_corpus['mode'] = maj_min_ratio_per_corpus.index.get_level_values('localkey_is_minor').map({False: 'major', True: 'minor'})
```

<<<<<<< HEAD
```{code-cell} ipython3
=======
```{code-cell}
>>>>>>> c7cfd38c
fig = px.bar(maj_min_ratio_per_corpus.reset_index(),
       x="corpus_name",
       y="duration_qb",
       color="mode",
       text='fraction',
       labels=dict(dataset='', duration_qb="duration in 𝅘𝅥", corpus_name='Key segments grouped by corpus'),
       category_orders=dict(corpus_name=chronological_corpus_names)
    )
#fig.update_layout(**STD_LAYOUT)
save_figure_as(fig, 'major_minor_key_segments_corpuswise_bars')
fig.show()
```<|MERGE_RESOLUTION|>--- conflicted
+++ resolved
@@ -36,11 +36,7 @@
 from utils import STD_LAYOUT, CORPUS_COLOR_SCALE, TYPE_COLORS, color_background, corpus_mean_composition_years, get_corpus_display_name, value_count_df, get_repo_name, print_heading, resolve_dir
 ```
 
-<<<<<<< HEAD
-```{code-cell} ipython3
-=======
-```{code-cell}
->>>>>>> c7cfd38c
+```{code-cell}
 from utils import DEFAULT_OUTPUT_FORMAT, OUTPUT_FOLDER
 from dimcat.plotting import write_image
 RESULTS_PATH = os.path.abspath(os.path.join(OUTPUT_FOLDER, "annotations"))
@@ -51,14 +47,10 @@
     write_image(fig, filename, directory, **kwargs)
 ```
 
-```{code-cell} ipython3
+```{code-cell}
 :tags: [hide-input]
 
-<<<<<<< HEAD
 package_path = resolve_dir("~/distant_listening_corpus/couperin_concerts/couperin_concerts.datapackage.json")
-=======
-package_path = resolve_dir("~/distant_listening_corpus/distant_listening_corpus.datapackage.json")
->>>>>>> c7cfd38c
 repo = Repo(os.path.dirname(package_path))
 print_heading("Data and software versions")
 print(f"Data repo '{get_repo_name(repo)}' @ {repo.commit().hexsha[:7]}")
@@ -68,11 +60,7 @@
 D
 ```
 
-<<<<<<< HEAD
-```{code-cell} ipython3
-=======
-```{code-cell}
->>>>>>> c7cfd38c
+```{code-cell}
 all_metadata = D.get_metadata()
 assert len(all_metadata) > 0, "No pieces selected for analysis."
 mean_composition_years = corpus_mean_composition_years(all_metadata)
@@ -93,10 +81,9 @@
 is_annotated_index = all_metadata.index[is_annotated_mask]
 annotated_notes = D.get_feature("notes").subselect(is_annotated_index)
 print(f"The annotated pieces have {len(annotated_notes)} notes.")
-<<<<<<< HEAD
-```
-
-```{code-cell} ipython3
+```
+
+```{code-cell}
 all_chords = D.get_feature("harmonylabels")
 all_chords.subselect([("couperin_concerts", "c03n06_musette_1")])
 ```
@@ -105,7 +92,7 @@
 ### Unigrams
 For computing unigram statistics, the tokens need to be grouped by their occurrence within a major or a minor key because this changes their meaning. To that aim, the annotated corpus needs to be sliced into contiguous localkey segments which are then grouped into a major (`is_minor=False`) and a minor group.
 
-```{code-cell} ipython3
+```{code-cell}
 root_durations = all_chords[all_chords.root.between(-5,6)].groupby(['root', 'chord_type']).duration_qb.sum()
 # sort by stacked bar length:
 #root_durations = root_durations.sort_values(key=lambda S: S.index.get_level_values(0).map(S.groupby(level=0).sum()), ascending=False)
@@ -128,7 +115,7 @@
 fig.show()
 ```
 
-```{code-cell} ipython3
+```{code-cell}
 relative_roots = all_chords[['numeral', 'duration_qb', 'relativeroot', 'localkey_is_minor', 'chord_type']].copy()
 relative_roots['relativeroot_resolved'] = ms3.transform(relative_roots, ms3.resolve_relative_keys, ['relativeroot', 'localkey_is_minor'])
 has_rel = relative_roots.relativeroot_resolved.notna()
@@ -141,7 +128,7 @@
 #relative_roots.loc[is_special, 'root'] = -4
 ```
 
-```{code-cell} ipython3
+```{code-cell}
 root_durations = relative_roots.groupby(['root', 'type_reduced']).duration_qb.sum().sort_values(ascending=False)
 bar_data = root_durations.reset_index()
 bar_data.root = bar_data.root.map(ms3.fifths2iv)
@@ -170,21 +157,21 @@
 fig.show()
 ```
 
-```{code-cell} ipython3
+```{code-cell}
 print(f"Reduced to {len(set(bar_data.iloc[:,:2].itertuples(index=False, name=None)))} types. Paper cites the sum of types in major and types in minor (see below), treating them as distinct.")
 ```
 
-```{code-cell} ipython3
+```{code-cell}
 dim_or_aug = bar_data[bar_data.root.str.startswith("a") | bar_data.root.str.startswith("d")].duration_qb.sum()
 complete = bar_data.duration_qb.sum()
 print(f"On diminished or augmented scale degrees: {dim_or_aug} / {complete} = {dim_or_aug / complete}")
 ```
 
-```{code-cell} ipython3
+```{code-cell}
 all_chords.formatted_column
 ```
 
-```{code-cell} ipython3
+```{code-cell}
 chords_by_mode = groupers.ModeGrouper().process(all_chords)
 chords_by_mode.get_default_analysis()
 ```
@@ -193,16 +180,16 @@
 
 #### Whole dataset
 
-```{code-cell} ipython3
+```{code-cell}
 unigram_proportions = chords_by_mode.get_default_analysis()
 unigram_proportions
 ```
 
-```{code-cell} ipython3
+```{code-cell}
 unigram_proportions.get(as_pandas=True)
 ```
 
-```{code-cell} ipython3
+```{code-cell}
 k = 20
 modes = {True: 'MINOR', False: 'MAJOR'}
 for (is_minor,), ugs in unigram_proportions.iter():
@@ -210,7 +197,7 @@
     print(ugs.head(k).to_string())
 ```
 
-```{code-cell} ipython3
+```{code-cell}
 ugs_dict = {modes[is_minor].lower(): (ugs/ugs.sum() * 100).round(2).rename('%').reset_index() for (is_minor,), ugs in unigram_proportions.iter()}
 ugs_df = pd.concat(ugs_dict, axis=1)
 ugs_df.columns = ['_'.join(map(str, col)) for col in ugs_df.columns]
@@ -220,21 +207,21 @@
 
 #### Per corpus
 
-```{code-cell} ipython3
+```{code-cell}
 corpus_wise_unigrams = dc.Pipeline([dc.CorpusGrouper(), dc.ChordSymbolUnigrams(once_per_group=True)]).process(mode_slices)
 ```
 
-```{code-cell} ipython3
+```{code-cell}
 corpus_wise_unigrams.get()
 ```
 
-```{code-cell} ipython3
+```{code-cell}
 for (is_minor, corpus_name), ugs in corpus_wise_unigrams.iter():
     print(f"{corpus_name} {modes[is_minor]} unigrams ({ugs.shape[0]} types, {ugs.sum()} tokens)")
     print(ugs.head(5).to_string())
 ```
 
-```{code-cell} ipython3
+```{code-cell}
 types_shared_between_corpora = {}
 for (is_minor, corpus_name), ugs in corpus_wise_unigrams.iter():
     if is_minor in types_shared_between_corpora:
@@ -248,15 +235,15 @@
 
 #### Per piece
 
-```{code-cell} ipython3
+```{code-cell}
 piece_wise_unigrams = dc.Pipeline([dc.PieceGrouper(), dc.ChordSymbolUnigrams(once_per_group=True)]).process(mode_slices)
 ```
 
-```{code-cell} ipython3
+```{code-cell}
 piece_wise_unigrams.get()
 ```
 
-```{code-cell} ipython3
+```{code-cell}
 types_shared_between_pieces = {}
 for (is_minor, corpus_name), ugs in piece_wise_unigrams.iter():
     if is_minor in types_shared_between_pieces:
@@ -272,12 +259,12 @@
 
 #### Tone profiles for all major and minor local keys
 
-```{code-cell} ipython3
+```{code-cell}
 notes_by_keys = keys_segmented.get_facet("notes")
 notes_by_keys
 ```
 
-```{code-cell} ipython3
+```{code-cell}
 keys = keys[[col for col in keys.columns if col not in notes_by_keys]]
 notes_joined_with_keys = notes_by_keys.join(keys, on=keys.index.names)
 notes_by_keys_transposed = ms3.transpose_notes_to_localkey(notes_joined_with_keys)
@@ -287,7 +274,7 @@
 mode_tpcs['mode'] = mode_tpcs.localkey_is_minor.map({False: 'major', True: 'minor'})
 ```
 
-```{code-cell} ipython3
+```{code-cell}
 #mode_tpcs = mode_tpcs[mode_tpcs['duration_pct'] > 0.001]
 #sd_order = ['b1', '1', '#1', 'b2', '2', '#2', 'b3', '3', 'b4', '4', '#4', '##4', 'b5', '5', '#5', 'b6','6', '#6', 'b7', '7']
 legend=dict(
@@ -321,15 +308,15 @@
 
 #### Whole dataset
 
-```{code-cell} ipython3
+```{code-cell}
 bigrams = dc.ChordSymbolBigrams(once_per_group=True).process(mode_slices)
 ```
 
-```{code-cell} ipython3
+```{code-cell}
 bigrams.get()
 ```
 
-```{code-cell} ipython3
+```{code-cell}
 modes = {True: 'MINOR', False: 'MAJOR'}
 for (is_minor,), ugs in bigrams.iter():
     print(f"{modes[is_minor]} BIGRAMS\n{ugs.shape[0]} transition types, {ugs.sum()} tokens")
@@ -338,25 +325,25 @@
 
 #### Per corpus
 
-```{code-cell} ipython3
+```{code-cell}
 corpus_wise_bigrams = dc.Pipeline([dc.CorpusGrouper(), dc.ChordSymbolBigrams(once_per_group=True)]).process(mode_slices)
 ```
 
-```{code-cell} ipython3
+```{code-cell}
 corpus_wise_bigrams.get()
 ```
 
-```{code-cell} ipython3
+```{code-cell}
 for (is_minor, corpus_name), ugs in corpus_wise_bigrams.iter():
     print(f"{corpus_name} {modes[is_minor]} bigrams ({ugs.shape[0]} transition types, {ugs.sum()} tokens)")
     print(ugs.head(5).to_string())
 ```
 
-```{code-cell} ipython3
+```{code-cell}
 normalized_corpus_unigrams = {group: (100 * ugs / ugs.sum()).round(1).rename("frequency") for group, ugs in corpus_wise_unigrams.iter()}
 ```
 
-```{code-cell} ipython3
+```{code-cell}
 transitions_from_shared_types = {
     False: {},
     True: {}
@@ -370,21 +357,21 @@
     transitions_from_shared_types[is_minor][corpus_name] = combined
 ```
 
-```{code-cell} ipython3
+```{code-cell}
 pd.concat(transitions_from_shared_types[False].values(), keys=transitions_from_shared_types[False].keys(), axis=1)
 ```
 
-```{code-cell} ipython3
+```{code-cell}
 pd.concat(transitions_from_shared_types[True].values(), keys=transitions_from_shared_types[False].keys(), axis=1)
 ```
 
 #### Per piece
 
-```{code-cell} ipython3
+```{code-cell}
 piece_wise_bigrams = dc.Pipeline([dc.PieceGrouper(), dc.ChordSymbolBigrams(once_per_group=True)]).process(mode_slices)
 ```
 
-```{code-cell} ipython3
+```{code-cell}
 piece_wise_bigrams.get()
 ```
 
@@ -397,7 +384,7 @@
 all_annotations.groupby(["corpus"]).phraseend.value_counts()
 ```
 
-```{code-cell} ipython3
+```{code-cell}
 all_annotations.subselect([("couperin_concerts", "c03n06_musette_1")])
 ```
 
@@ -414,7 +401,7 @@
 * `duration_qb`: duration of each phrase, measured in quarter notes
 * `phrase_slice`: time interval of each annotated phrases (for segmenting chord progressions and notes)
 
-```{code-cell} ipython3
+```{code-cell}
 phrase_segmented = dc.PhraseSlicer().process(D)
 phrases = phrase_segmented.get_slice_info()
 print(f"Overall number of phrases is {len(phrases.index)}")
@@ -568,482 +555,6 @@
 #### Overall
 
 ```{code-cell} ipython3
-=======
-```
-
-```{code-cell}
-all_chords = D.get_feature("harmonylabels")
-all_chords.subselect([("couperin_concerts", "c03n06_musette_1")])
-```
-
-## Harmony labels
-### Unigrams
-For computing unigram statistics, the tokens need to be grouped by their occurrence within a major or a minor key because this changes their meaning. To that aim, the annotated corpus needs to be sliced into contiguous localkey segments which are then grouped into a major (`is_minor=False`) and a minor group.
-
-```{code-cell}
-root_durations = all_chords[all_chords.root.between(-5,6)].groupby(['root', 'chord_type']).duration_qb.sum()
-# sort by stacked bar length:
-#root_durations = root_durations.sort_values(key=lambda S: S.index.get_level_values(0).map(S.groupby(level=0).sum()), ascending=False)
-bar_data = root_durations.reset_index()
-bar_data.root = bar_data.root.map(ms3.fifths2iv)
-fig = px.bar(
-  bar_data,
-  x='root',
-  y='duration_qb',
-  color='chord_type',
-  title="Distribution of chord types over chord roots",
-  labels=dict(root="Chord root expressed as interval above the local (or secondary) tonic",
-              duration_qb="duration in quarter notes",
-              chord_type="chord type",
-             ),
-
-)
-fig.update_layout(**STD_LAYOUT)
-save_figure_as(fig, 'chord_type_distribution_over_scale_degrees_absolute_stacked_bars')
-fig.show()
-```
-
-```{code-cell}
-relative_roots = all_chords[['numeral', 'duration_qb', 'relativeroot', 'localkey_is_minor', 'chord_type']].copy()
-relative_roots['relativeroot_resolved'] = ms3.transform(relative_roots, ms3.resolve_relative_keys, ['relativeroot', 'localkey_is_minor'])
-has_rel = relative_roots.relativeroot_resolved.notna()
-relative_roots.loc[has_rel, 'localkey_is_minor'] = relative_roots.loc[has_rel, 'relativeroot_resolved'].str.islower()
-relative_roots['root'] = ms3.transform(relative_roots, ms3.roman_numeral2fifths, ['numeral', 'localkey_is_minor'])
-chord_type_frequency = all_chords.chord_type.value_counts()
-replace_rare = ms3.map_dict({t: 'other' for t in chord_type_frequency[chord_type_frequency < 500].index})
-relative_roots['type_reduced'] = relative_roots.chord_type.map(replace_rare)
-#is_special = relative_roots.chord_type.isin(('It', 'Ger', 'Fr'))
-#relative_roots.loc[is_special, 'root'] = -4
-```
-
-```{code-cell}
-root_durations = relative_roots.groupby(['root', 'type_reduced']).duration_qb.sum().sort_values(ascending=False)
-bar_data = root_durations.reset_index()
-bar_data.root = bar_data.root.map(ms3.fifths2iv)
-root_order = bar_data.groupby('root').duration_qb.sum().sort_values(ascending=False).index.to_list()
-fig = px.bar(bar_data, x='root', y='duration_qb', color='type_reduced', barmode='group', log_y=True,
-             color_discrete_map=TYPE_COLORS,
-             category_orders=dict(root=root_order,
-                                  type_reduced=relative_roots.type_reduced.value_counts().index.to_list(),
-                                 ),
-            labels=dict(root="intervallic difference between chord root to the local or secondary tonic",
-                        duration_qb="duration in quarter notes",
-                        type_reduced="chord type",
-                       ),
-             width=1000,
-             height=400,
-            )
-fig.update_layout(**STD_LAYOUT,
-                  legend=dict(
-                      orientation='h',
-                      xanchor="right",
-                      x=1,
-                      y=1,
-                  )
-                 )
-save_figure_as(fig, 'chord_type_distribution_over_scale_degrees_absolute_grouped_bars')
-fig.show()
-```
-
-```{code-cell}
-print(f"Reduced to {len(set(bar_data.iloc[:,:2].itertuples(index=False, name=None)))} types. Paper cites the sum of types in major and types in minor (see below), treating them as distinct.")
-```
-
-```{code-cell}
-dim_or_aug = bar_data[bar_data.root.str.startswith("a") | bar_data.root.str.startswith("d")].duration_qb.sum()
-complete = bar_data.duration_qb.sum()
-print(f"On diminished or augmented scale degrees: {dim_or_aug} / {complete} = {dim_or_aug / complete}")
-```
-
-```{code-cell}
-all_chords.formatted_column
-```
-
-```{code-cell}
-chords_by_mode = groupers.ModeGrouper().process(all_chords)
-chords_by_mode.get_default_analysis()
-```
-
-+++ {"jp-MarkdownHeadingCollapsed": true}
-
-#### Whole dataset
-
-```{code-cell}
-unigram_proportions = chords_by_mode.get_default_analysis()
-unigram_proportions
-```
-
-```{code-cell}
-unigram_proportions.get(as_pandas=True)
-```
-
-```{code-cell}
-k = 20
-modes = {True: 'MINOR', False: 'MAJOR'}
-for (is_minor,), ugs in unigram_proportions.iter():
-    print(f"TOP {k} {modes[is_minor]} UNIGRAMS\n{ugs.shape[0]} types, {ugs.sum()} tokens")
-    print(ugs.head(k).to_string())
-```
-
-```{code-cell}
-ugs_dict = {modes[is_minor].lower(): (ugs/ugs.sum() * 100).round(2).rename('%').reset_index() for (is_minor,), ugs in unigram_proportions.iter()}
-ugs_df = pd.concat(ugs_dict, axis=1)
-ugs_df.columns = ['_'.join(map(str, col)) for col in ugs_df.columns]
-ugs_df.index = (ugs_df.index + 1).rename('k')
-print(ugs_df.iloc[:50].to_markdown())
-```
-
-#### Per corpus
-
-```{code-cell}
-corpus_wise_unigrams = dc.Pipeline([dc.CorpusGrouper(), dc.ChordSymbolUnigrams(once_per_group=True)]).process(mode_slices)
-```
-
-```{code-cell}
-corpus_wise_unigrams.get()
-```
-
-```{code-cell}
-for (is_minor, corpus_name), ugs in corpus_wise_unigrams.iter():
-    print(f"{corpus_name} {modes[is_minor]} unigrams ({ugs.shape[0]} types, {ugs.sum()} tokens)")
-    print(ugs.head(5).to_string())
-```
-
-```{code-cell}
-types_shared_between_corpora = {}
-for (is_minor, corpus_name), ugs in corpus_wise_unigrams.iter():
-    if is_minor in types_shared_between_corpora:
-        types_shared_between_corpora[is_minor] = types_shared_between_corpora[is_minor].intersection(ugs.index)
-    else:
-        types_shared_between_corpora[is_minor] = set(ugs.index)
-types_shared_between_corpora = {k: sorted(v, key=lambda x: unigram_proportions.get()[(k, x)], reverse=True) for k, v in types_shared_between_corpora.items()}
-n_types = {k: len(v) for k, v in types_shared_between_corpora.items()}
-print(f"Chords which occur in all corpora, sorted by descending global frequency:\n{types_shared_between_corpora}\nCounts: {n_types}")
-```
-
-#### Per piece
-
-```{code-cell}
-piece_wise_unigrams = dc.Pipeline([dc.PieceGrouper(), dc.ChordSymbolUnigrams(once_per_group=True)]).process(mode_slices)
-```
-
-```{code-cell}
-piece_wise_unigrams.get()
-```
-
-```{code-cell}
-types_shared_between_pieces = {}
-for (is_minor, corpus_name), ugs in piece_wise_unigrams.iter():
-    if is_minor in types_shared_between_pieces:
-        types_shared_between_pieces[is_minor] = types_shared_between_pieces[is_minor].intersection(ugs.index)
-    else:
-        types_shared_between_pieces[is_minor] = set(ugs.index)
-print(types_shared_between_pieces)
-```
-
-### Bigrams
-
-+++
-
-#### Tone profiles for all major and minor local keys
-
-```{code-cell}
-notes_by_keys = keys_segmented.get_facet("notes")
-notes_by_keys
-```
-
-```{code-cell}
-keys = keys[[col for col in keys.columns if col not in notes_by_keys]]
-notes_joined_with_keys = notes_by_keys.join(keys, on=keys.index.names)
-notes_by_keys_transposed = ms3.transpose_notes_to_localkey(notes_joined_with_keys)
-mode_tpcs = notes_by_keys_transposed.reset_index(drop=True).groupby(['localkey_is_minor', 'tpc']).duration_qb.sum().reset_index(-1).sort_values('tpc').reset_index()
-mode_tpcs['sd'] = ms3.fifths2sd(mode_tpcs.tpc)
-mode_tpcs['duration_pct'] = mode_tpcs.groupby('localkey_is_minor', group_keys=False).duration_qb.apply(lambda S: S / S.sum())
-mode_tpcs['mode'] = mode_tpcs.localkey_is_minor.map({False: 'major', True: 'minor'})
-```
-
-```{code-cell}
-#mode_tpcs = mode_tpcs[mode_tpcs['duration_pct'] > 0.001]
-#sd_order = ['b1', '1', '#1', 'b2', '2', '#2', 'b3', '3', 'b4', '4', '#4', '##4', 'b5', '5', '#5', 'b6','6', '#6', 'b7', '7']
-legend=dict(
-    yanchor="top",
-    y=0.99,
-    xanchor="right",
-    x=0.99
-)
-fig = px.bar(mode_tpcs,
-    x='tpc',
-    y='duration_pct',
-    title="Scale degree distribution over major and minor segments",
-    color='mode',
-    barmode='group',
-    labels=dict(
-        duration_pct='normalized duration',
-        tpc="Notes transposed to the local key, as major-scale degrees",
-        ),
-    #log_y=True,
-    #category_orders=dict(sd=sd_order)
-    )
-fig.update_layout(**STD_LAYOUT, legend=legend)
-fig.update_xaxes(
-    tickmode='array',
-    tickvals=mode_tpcs.tpc,
-    ticktext=mode_tpcs.sd
-)
-save_figure_as(fig, 'scale_degree_distributions_maj_min_normalized_bars', height=600)
-fig.show()
-```
-
-#### Whole dataset
-
-```{code-cell}
-bigrams = dc.ChordSymbolBigrams(once_per_group=True).process(mode_slices)
-```
-
-```{code-cell}
-bigrams.get()
-```
-
-```{code-cell}
-modes = {True: 'MINOR', False: 'MAJOR'}
-for (is_minor,), ugs in bigrams.iter():
-    print(f"{modes[is_minor]} BIGRAMS\n{ugs.shape[0]} transition types, {ugs.sum()} tokens")
-    print(ugs.head(20).to_string())
-```
-
-#### Per corpus
-
-```{code-cell}
-corpus_wise_bigrams = dc.Pipeline([dc.CorpusGrouper(), dc.ChordSymbolBigrams(once_per_group=True)]).process(mode_slices)
-```
-
-```{code-cell}
-corpus_wise_bigrams.get()
-```
-
-```{code-cell}
-for (is_minor, corpus_name), ugs in corpus_wise_bigrams.iter():
-    print(f"{corpus_name} {modes[is_minor]} bigrams ({ugs.shape[0]} transition types, {ugs.sum()} tokens)")
-    print(ugs.head(5).to_string())
-```
-
-```{code-cell}
-normalized_corpus_unigrams = {group: (100 * ugs / ugs.sum()).round(1).rename("frequency") for group, ugs in corpus_wise_unigrams.iter()}
-```
-
-```{code-cell}
-transitions_from_shared_types = {
-    False: {},
-    True: {}
-}
-for (is_minor, corpus_name), bgs in corpus_wise_bigrams.iter():
-    transitions_normalized_per_from = bgs.groupby(level="from", group_keys=False).apply(lambda S: (100 * S / S.sum()).round(1))
-    most_frequent_transition_per_from = transitions_normalized_per_from.rename('fraction').reset_index(level=1).groupby(level=0).nth(0)
-    most_frequent_transition_per_shared = most_frequent_transition_per_from.loc[types_shared_between_corpora[is_minor]]
-    unigram_frequency_of_shared = normalized_corpus_unigrams[(is_minor, corpus_name)].loc[types_shared_between_corpora[is_minor]]
-    combined = pd.concat([unigram_frequency_of_shared, most_frequent_transition_per_shared], axis=1)
-    transitions_from_shared_types[is_minor][corpus_name] = combined
-```
-
-```{code-cell}
-pd.concat(transitions_from_shared_types[False].values(), keys=transitions_from_shared_types[False].keys(), axis=1)
-```
-
-```{code-cell}
-pd.concat(transitions_from_shared_types[True].values(), keys=transitions_from_shared_types[False].keys(), axis=1)
-```
-
-#### Per piece
-
-```{code-cell}
-piece_wise_bigrams = dc.Pipeline([dc.PieceGrouper(), dc.ChordSymbolBigrams(once_per_group=True)]).process(mode_slices)
-```
-
-```{code-cell}
-piece_wise_bigrams.get()
-```
-
-+++ {"jp-MarkdownHeadingCollapsed": true}
-
-## Phrases
-### Presence of phrase annotation symbols per dataset:
-
-```{code-cell}
-all_annotations.groupby(["corpus"]).phraseend.value_counts()
-```
-
-```{code-cell}
-all_annotations.subselect([("couperin_concerts", "c03n06_musette_1")])
-```
-
-### Presence of legacy phrase endings
-
-```{code-cell}
-legacy = all_annotations[all_annotations.phraseend == r'\\']
-legacy.groupby(level=0).size()
-```
-
-### A table with the extents of all annotated phrases
-**Relevant columns:**
-* `quarterbeats`: start position for each phrase
-* `duration_qb`: duration of each phrase, measured in quarter notes
-* `phrase_slice`: time interval of each annotated phrases (for segmenting chord progressions and notes)
-
-```{code-cell}
-phrase_segmented = dc.PhraseSlicer().process(D)
-phrases = phrase_segmented.get_slice_info()
-print(f"Overall number of phrases is {len(phrases.index)}")
-phrases.head(10).style.apply(color_background, subset=["quarterbeats", "duration_qb"])
-```
-
-### A table with the chord sequences of all annotated phrases
-
-```{code-cell}
-phrase_segments = phrase_segmented.get_facet('expanded')
-phrase_segments
-```
-
-```{code-cell}
-:tags: [hide-input]
-
-phrase2timesigs = phrase_segments.groupby(level=[0,1,2]).timesig.unique()
-n_timesignatures_per_phrase = phrase2timesigs.map(len)
-uniform_timesigs = phrase2timesigs[n_timesignatures_per_phrase == 1].map(lambda l: l[0])
-more_than_one = n_timesignatures_per_phrase > 1
-print(f"Filtered out the {more_than_one.sum()} phrases incorporating more than one time signature.")
-n_timesigs = n_timesignatures_per_phrase.value_counts()
-display(n_timesigs.reset_index().rename(columns=dict(index='#time signatures', timesig='#phrases')))
-uniform_timesig_phrases = phrases.loc[uniform_timesigs.index]
-timesig_in_quarterbeats = uniform_timesigs.map(Fraction) * 4
-exact_measure_lengths = uniform_timesig_phrases.duration_qb / timesig_in_quarterbeats
-uniform_timesigs = pd.concat([exact_measure_lengths.rename('duration_measures'), uniform_timesig_phrases], axis=1)
-fig = px.histogram(uniform_timesigs, x='duration_measures', log_y=True,
-                   labels=dict(duration_measures='phrase length bin in number of measures'),
-                   color_discrete_sequence=CORPUS_COLOR_SCALE,
-                  )
-fig.update_traces(xbins=dict( # bins used for histogram
-        #start=0.0,
-        #end=100.0,
-        size=1
-    ))
-fig.update_layout(**STD_LAYOUT)
-fig.update_xaxes(dtick=4)
-save_figure_as(fig, 'phrase_lengths_in_measures_histogram')
-fig.show()
-```
-
-### Local keys per phrase
-
-```{code-cell}
-local_keys_per_phrase = phrase_segments.groupby(level=[0,1,2]).localkey.unique().map(tuple)
-n_local_keys_per_phrase = local_keys_per_phrase.map(len)
-phrases_with_keys = pd.concat([n_local_keys_per_phrase.rename('n_local_keys'),
-                               local_keys_per_phrase.rename('local_keys'),
-                               phrases], axis=1)
-phrases_with_keys.head(10).style.apply(color_background, subset=['n_local_keys', 'local_keys'])
-```
-
-#### Number of unique local keys per phrase
-
-```{code-cell}
-count_n_keys = phrases_with_keys.n_local_keys.value_counts().rename("#phrases").to_frame()
-count_n_keys.index.rename("unique keys", inplace=True)
-count_n_keys
-```
-
-#### The most frequent keys for non-modulating phrases
-
-```{code-cell}
-unique_key_selector = phrases_with_keys.n_local_keys == 1
-phrases_with_unique_key = phrases_with_keys[unique_key_selector].copy()
-phrases_with_unique_key.local_keys = phrases_with_unique_key.local_keys.map(lambda t: t[0])
-value_count_df(phrases_with_unique_key.local_keys, counts_column="#phrases")
-```
-
-#### Most frequent modulations within one phrase
-
-```{code-cell}
-two_keys_selector = phrases_with_keys.n_local_keys > 1
-phrases_with_unique_key = phrases_with_keys[two_keys_selector].copy()
-value_count_df(phrases_with_unique_key.local_keys, "modulations")
-```
-
-## Key areas
-
-```{code-cell}
-from ms3 import roman_numeral2fifths, transform, resolve_all_relative_numerals, replace_boolean_mode_by_strings
-keys_segmented = dc.LocalKeySlicer().process(D)
-keys = keys_segmented.get_slice_info()
-print(f"Overall number of key segments is {len(keys.index)}")
-keys["localkey_fifths"] = transform(keys, roman_numeral2fifths, ['localkey', 'globalkey_is_minor'])
-keys.head(5).style.apply(color_background, subset="localkey")
-```
-
-### Durational distribution of local keys
-
-All durations given in quarter notes
-
-```{code-cell}
-key_durations = keys.groupby(['globalkey_is_minor', 'localkey']).duration_qb.sum().sort_values(ascending=False)
-print(f"{len(key_durations)} keys overall including hierarchical such as 'III/v'.")
-```
-
-```{code-cell}
-keys_resolved = resolve_all_relative_numerals(keys)
-key_resolved_durations = keys_resolved.groupby(['globalkey_is_minor', 'localkey']).duration_qb.sum().sort_values(ascending=False)
-print(f"{len(key_resolved_durations)} keys overall after resolving hierarchical ones.")
-key_resolved_durations
-```
-
-#### Distribution of local keys for piece in major and in minor
-
-`globalkey_mode=minor` => Piece is in Minor
-
-```{code-cell}
-pie_data = replace_boolean_mode_by_strings(key_resolved_durations.reset_index())
-fig = px.pie(
-  pie_data,
-  title="Distribution of local keys for major vs. minor pieces",
-  names='localkey',
-  values='duration_qb',
-  facet_col='globalkey_mode',
-  labels=dict(globalkey_mode="Mode of global key")
-)
-fig.update_layout(**STD_LAYOUT)
-fig.update_traces(
-  textposition='inside',
-  textinfo='percent+label',
-)
-fig.update_legends(
-  orientation='h',
-)
-save_figure_as(fig, 'localkey_distributions_major_minor_pies', height=700, width=900)
-fig.show()
-```
-
-#### Distribution of intervals between localkey tonic and global tonic
-
-```{code-cell}
-localkey_fifths_durations = keys.groupby(['localkey_fifths', 'localkey_is_minor']).duration_qb.sum()
-bar_data = replace_boolean_mode_by_strings(localkey_fifths_durations.reset_index())
-bar_data.localkey_fifths = bar_data.localkey_fifths.map(ms3.fifths2iv)
-fig = px.bar(bar_data, x='localkey_fifths', y='duration_qb', color='localkey_mode', log_y=True, barmode='group',
-             labels=dict(localkey_fifths='Roots of local keys as intervallic distance from the global tonic',
-                   duration_qb='total duration in quarter notes',
-                   localkey_mode='mode'
-                  ),
-             color_discrete_sequence=CORPUS_COLOR_SCALE,
-             )
-fig.update_layout(**STD_LAYOUT)
-save_figure_as(fig, 'scale_degree_distributions_maj_min_absolute_bars')
-fig.show()
-```
-
-### Ratio between major and minor key segments by aggregated durations
-#### Overall
-
-```{code-cell}
->>>>>>> c7cfd38c
 keys.duration_qb = pd.to_numeric(keys.duration_qb)
 maj_min_ratio = keys.groupby("localkey_is_minor").duration_qb.sum().to_frame()
 maj_min_ratio['fraction'] = (100.0 * maj_min_ratio.duration_qb / maj_min_ratio.duration_qb.sum()).round(1)
@@ -1052,11 +563,7 @@
 
 #### By dataset
 
-<<<<<<< HEAD
-```{code-cell} ipython3
-=======
-```{code-cell}
->>>>>>> c7cfd38c
+```{code-cell} ipython3
 segment_duration_per_corpus = keys.groupby(["corpus", "localkey_is_minor"]).duration_qb.sum().round(2)
 norm_segment_duration_per_corpus = 100 * segment_duration_per_corpus / segment_duration_per_corpus.groupby(level="corpus").sum()
 maj_min_ratio_per_corpus = pd.concat([segment_duration_per_corpus,
@@ -1066,11 +573,7 @@
 maj_min_ratio_per_corpus['mode'] = maj_min_ratio_per_corpus.index.get_level_values('localkey_is_minor').map({False: 'major', True: 'minor'})
 ```
 
-<<<<<<< HEAD
-```{code-cell} ipython3
-=======
-```{code-cell}
->>>>>>> c7cfd38c
+```{code-cell} ipython3
 fig = px.bar(maj_min_ratio_per_corpus.reset_index(),
        x="corpus_name",
        y="duration_qb",
